--- conflicted
+++ resolved
@@ -192,13 +192,11 @@
     /// Additional filenames to try when looking for project-level docs.
     pub project_doc_fallback_filenames: Vec<String>,
 
-<<<<<<< HEAD
     /// Optional override path for project-level instructions.
     pub experimental_agents_file: Option<PathBuf>,
-=======
+
     /// Token budget applied when storing tool/function outputs in the context manager.
     pub tool_output_token_limit: Option<usize>,
->>>>>>> 72a1453a
 
     /// Directory containing all Codex state (defaults to `~/.codex` but can be
     /// overridden by the `CODEX_HOME` environment variable).
@@ -641,13 +639,11 @@
     /// Ordered list of fallback filenames to look for when AGENTS.md is missing.
     pub project_doc_fallback_filenames: Option<Vec<String>>,
 
-<<<<<<< HEAD
+    /// Token budget applied when storing tool/function outputs in the context manager.
+    pub tool_output_token_limit: Option<usize>,
+
     /// Override path for project-level instructions (experimental).
     pub experimental_agents_file: Option<PathBuf>,
-=======
-    /// Token budget applied when storing tool/function outputs in the context manager.
-    pub tool_output_token_limit: Option<usize>,
->>>>>>> 72a1453a
 
     /// Profile to use from the `profiles` map.
     pub profile: Option<String>,
@@ -1228,11 +1224,8 @@
                     }
                 })
                 .collect(),
-<<<<<<< HEAD
+            tool_output_token_limit: cfg.tool_output_token_limit,
             experimental_agents_file: experimental_agents_path,
-=======
-            tool_output_token_limit: cfg.tool_output_token_limit,
->>>>>>> 72a1453a
             codex_home,
             history,
             file_opener: cfg.file_opener.unwrap_or(UriBasedFileOpener::VsCode),
@@ -3003,11 +2996,8 @@
                 model_providers: fixture.model_provider_map.clone(),
                 project_doc_max_bytes: PROJECT_DOC_MAX_BYTES,
                 project_doc_fallback_filenames: Vec::new(),
-<<<<<<< HEAD
+                tool_output_token_limit: None,
                 experimental_agents_file: None,
-=======
-                tool_output_token_limit: None,
->>>>>>> 72a1453a
                 codex_home: fixture.codex_home(),
                 history: History::default(),
                 file_opener: UriBasedFileOpener::VsCode,
@@ -3079,11 +3069,8 @@
             model_providers: fixture.model_provider_map.clone(),
             project_doc_max_bytes: PROJECT_DOC_MAX_BYTES,
             project_doc_fallback_filenames: Vec::new(),
-<<<<<<< HEAD
+            tool_output_token_limit: None,
             experimental_agents_file: None,
-=======
-            tool_output_token_limit: None,
->>>>>>> 72a1453a
             codex_home: fixture.codex_home(),
             history: History::default(),
             file_opener: UriBasedFileOpener::VsCode,
@@ -3170,11 +3157,8 @@
             model_providers: fixture.model_provider_map.clone(),
             project_doc_max_bytes: PROJECT_DOC_MAX_BYTES,
             project_doc_fallback_filenames: Vec::new(),
-<<<<<<< HEAD
+            tool_output_token_limit: None,
             experimental_agents_file: None,
-=======
-            tool_output_token_limit: None,
->>>>>>> 72a1453a
             codex_home: fixture.codex_home(),
             history: History::default(),
             file_opener: UriBasedFileOpener::VsCode,
@@ -3247,11 +3231,8 @@
             model_providers: fixture.model_provider_map.clone(),
             project_doc_max_bytes: PROJECT_DOC_MAX_BYTES,
             project_doc_fallback_filenames: Vec::new(),
-<<<<<<< HEAD
+            tool_output_token_limit: None,
             experimental_agents_file: None,
-=======
-            tool_output_token_limit: None,
->>>>>>> 72a1453a
             codex_home: fixture.codex_home(),
             history: History::default(),
             file_opener: UriBasedFileOpener::VsCode,
