mod storage;

use chrono::Utc;
use reqwest::StatusCode;
use serde::Deserialize;
use serde::Serialize;
#[cfg(test)]
use serial_test::serial;
use std::env;
use std::fmt::Debug;
<<<<<<< HEAD
use std::fmt::{self};
=======
use std::io::ErrorKind;
>>>>>>> 6c384eb9
use std::path::Path;
use std::path::PathBuf;
use std::sync::Arc;
use std::sync::Mutex;
use std::sync::MutexGuard;
use std::time::Duration;

use codex_app_server_protocol::AuthMode;
use codex_protocol::config_types::ForcedLoginMethod;

use crate::auth::storage::AccountIssue;
use crate::auth::storage::AccountState;
pub use crate::auth::storage::AuthCredentialsStoreMode;
pub use crate::auth::storage::AuthDotJson;
use crate::auth::storage::AuthStorageBackend;
use crate::auth::storage::UnexpectedResponseStatus;
use crate::auth::storage::UsageLimitStatus;
use crate::auth::storage::create_auth_storage;
use crate::config::Config;
use crate::default_client::CodexHttpClient;
<<<<<<< HEAD
use crate::error::UnexpectedResponseError;
use crate::error::UsageLimitReachedError;
use crate::token_data::PlanType;
use crate::token_data::TokenData;
use crate::token_data::parse_id_token;
use crate::util::try_parse_error_message;
use reqwest::StatusCode;
use tracing::warn;
=======
use crate::error::RefreshTokenFailedError;
use crate::error::RefreshTokenFailedReason;
use crate::token_data::KnownPlan as InternalKnownPlan;
use crate::token_data::PlanType as InternalPlanType;
use crate::token_data::TokenData;
use crate::token_data::parse_id_token;
use crate::util::try_parse_error_message;
use codex_protocol::account::PlanType as AccountPlanType;
use serde_json::Value;
use thiserror::Error;
>>>>>>> 6c384eb9

#[derive(Debug, Clone)]
pub struct CodexAuth {
    pub mode: AuthMode,

    pub(crate) api_key: Option<String>,
    pub(crate) auth_dot_json: Arc<Mutex<Option<AuthDotJson>>>,
    storage: Arc<dyn AuthStorageBackend>,
    pub(crate) client: CodexHttpClient,
}

impl PartialEq for CodexAuth {
    fn eq(&self, other: &Self) -> bool {
        self.mode == other.mode
    }
}

// TODO(pakrym): use token exp field to check for expiration instead
const TOKEN_REFRESH_INTERVAL: i64 = 8;

const REFRESH_TOKEN_EXPIRED_MESSAGE: &str = "Your access token could not be refreshed because your refresh token has expired. Please log out and sign in again.";
const REFRESH_TOKEN_REUSED_MESSAGE: &str = "Your access token could not be refreshed because your refresh token was already used. Please log out and sign in again.";
const REFRESH_TOKEN_INVALIDATED_MESSAGE: &str = "Your access token could not be refreshed because your refresh token was revoked. Please log out and sign in again.";
const REFRESH_TOKEN_UNKNOWN_MESSAGE: &str =
    "Your access token could not be refreshed. Please log out and sign in again.";
const REFRESH_TOKEN_URL: &str = "https://auth.openai.com/oauth/token";
pub const REFRESH_TOKEN_URL_OVERRIDE_ENV_VAR: &str = "CODEX_REFRESH_TOKEN_URL_OVERRIDE";

#[derive(Debug, Error)]
pub enum RefreshTokenError {
    #[error("{0}")]
    Permanent(#[from] RefreshTokenFailedError),
    #[error(transparent)]
    Transient(#[from] std::io::Error),
}

impl RefreshTokenError {
    pub fn failed_reason(&self) -> Option<RefreshTokenFailedReason> {
        match self {
            Self::Permanent(error) => Some(error.reason),
            Self::Transient(_) => None,
        }
    }

    fn other_with_message(message: impl Into<String>) -> Self {
        Self::Transient(std::io::Error::other(message.into()))
    }
}

impl From<RefreshTokenError> for std::io::Error {
    fn from(err: RefreshTokenError) -> Self {
        match err {
            RefreshTokenError::Permanent(failed) => std::io::Error::other(failed),
            RefreshTokenError::Transient(inner) => inner,
        }
    }
}

impl CodexAuth {
    pub async fn refresh_token(&self) -> Result<String, RefreshTokenError> {
        tracing::info!("Refreshing token");

        let token_data = self.get_current_token_data().ok_or_else(|| {
            RefreshTokenError::Transient(std::io::Error::other("Token data is not available."))
        })?;
        let token = token_data.refresh_token;

        let refresh_response = try_refresh_token(token, &self.client).await?;

        let updated = update_tokens(
            &self.storage,
            refresh_response.id_token,
            refresh_response.access_token,
            refresh_response.refresh_token,
        )
        .await
        .map_err(RefreshTokenError::from)?;

        if let Ok(mut auth_lock) = self.auth_dot_json.lock() {
            *auth_lock = Some(updated.clone());
        }

        let access = match updated.tokens {
            Some(t) => t.access_token,
            None => {
                return Err(RefreshTokenError::other_with_message(
                    "Token data is not available after refresh.",
                ));
            }
        };
        Ok(access)
    }

    /// Loads the available auth information from auth storage.
    pub fn from_auth_storage(
        codex_home: &Path,
        auth_credentials_store_mode: AuthCredentialsStoreMode,
    ) -> std::io::Result<Option<CodexAuth>> {
        load_auth(codex_home, false, auth_credentials_store_mode)
    }

    pub async fn get_token_data(&self) -> Result<TokenData, std::io::Error> {
        let auth_dot_json: Option<AuthDotJson> = self.get_current_auth_json();
        match auth_dot_json {
            Some(AuthDotJson {
                tokens: Some(mut tokens),
                last_refresh: Some(last_refresh),
                ..
            }) => {
                if last_refresh < Utc::now() - chrono::Duration::days(TOKEN_REFRESH_INTERVAL) {
                    let refresh_result = tokio::time::timeout(
                        Duration::from_secs(60),
                        try_refresh_token(tokens.refresh_token.clone(), &self.client),
                    )
                    .await;
                    let refresh_response = match refresh_result {
                        Ok(Ok(response)) => response,
                        Ok(Err(err)) => return Err(err.into()),
                        Err(_) => {
                            return Err(std::io::Error::new(
                                ErrorKind::TimedOut,
                                "timed out while refreshing OpenAI API key",
                            ));
                        }
                    };

                    let updated_auth_dot_json = update_tokens(
                        &self.storage,
                        refresh_response.id_token,
                        refresh_response.access_token,
                        refresh_response.refresh_token,
                    )
                    .await?;

                    tokens = updated_auth_dot_json
                        .tokens
                        .clone()
                        .ok_or(std::io::Error::other(
                            "Token data is not available after refresh.",
                        ))?;

                    #[expect(clippy::unwrap_used)]
                    let mut auth_lock = self.auth_dot_json.lock().unwrap();
                    *auth_lock = Some(updated_auth_dot_json);
                }

                Ok(tokens)
            }
            _ => Err(std::io::Error::other("Token data is not available.")),
        }
    }

    pub async fn get_token(&self) -> Result<String, std::io::Error> {
        match self.mode {
            AuthMode::ApiKey => Ok(self.api_key.clone().unwrap_or_default()),
            AuthMode::ChatGPT => {
                let id_token = self.get_token_data().await?.access_token;
                Ok(id_token)
            }
        }
    }

    pub fn get_account_id(&self) -> Option<String> {
        self.get_current_token_data().and_then(|t| t.account_id)
    }

    pub fn get_account_email(&self) -> Option<String> {
        self.get_current_token_data().and_then(|t| t.id_token.email)
    }

    /// Account-facing plan classification derived from the current token.
    /// Returns a high-level `AccountPlanType` (e.g., Free/Plus/Pro/Team/…)
    /// mapped from the ID token's internal plan value. Prefer this when you
    /// need to make UI or product decisions based on the user's subscription.
    pub fn account_plan_type(&self) -> Option<AccountPlanType> {
        let map_known = |kp: &InternalKnownPlan| match kp {
            InternalKnownPlan::Free => AccountPlanType::Free,
            InternalKnownPlan::Plus => AccountPlanType::Plus,
            InternalKnownPlan::Pro => AccountPlanType::Pro,
            InternalKnownPlan::Team => AccountPlanType::Team,
            InternalKnownPlan::Business => AccountPlanType::Business,
            InternalKnownPlan::Enterprise => AccountPlanType::Enterprise,
            InternalKnownPlan::Edu => AccountPlanType::Edu,
        };

        self.get_current_token_data()
            .and_then(|t| t.id_token.chatgpt_plan_type)
            .map(|pt| match pt {
                InternalPlanType::Known(k) => map_known(&k),
                InternalPlanType::Unknown(_) => AccountPlanType::Unknown,
            })
    }

    /// Raw plan string from the ID token (including unknown/new plan types).
    pub fn raw_plan_type(&self) -> Option<String> {
        self.get_plan_type().map(|plan| match plan {
            InternalPlanType::Known(k) => format!("{k:?}"),
            InternalPlanType::Unknown(raw) => raw,
        })
    }

    /// Raw internal plan value from the ID token.
    /// Exposes the underlying `token_data::PlanType` without mapping it to the
    /// public `AccountPlanType`. Use this when downstream code needs to inspect
    /// internal/unknown plan strings exactly as issued in the token.
    pub(crate) fn get_plan_type(&self) -> Option<InternalPlanType> {
        self.get_current_token_data()
            .and_then(|t| t.id_token.chatgpt_plan_type)
    }

    fn lock_auth_json(&self) -> MutexGuard<'_, Option<AuthDotJson>> {
        match self.auth_dot_json.lock() {
            Ok(guard) => guard,
            Err(poisoned) => poisoned.into_inner(),
        }
    }

    fn update_account_state<F>(&self, update: F)
    where
        F: FnOnce(&mut AccountState),
    {
        if self.mode != AuthMode::ChatGPT {
            return;
        }

        let current = {
            let guard = self.lock_auth_json();
            (*guard).clone()
        };

        let Some(mut auth) = current else {
            return;
        };

        let mut state = auth.account_state.unwrap_or_default();
        update(&mut state);
        auth.account_state = Some(state);

        if let Err(err) = self.storage.save(&auth) {
            warn!("failed to persist account state: {err}");
            return;
        }

        let mut guard = self.lock_auth_json();
        *guard = Some(auth);
    }

    pub(crate) fn record_usage_limit(&self, error: &UsageLimitReachedError) {
        let recorded_at = Utc::now();
        let plan_type = error.plan_type.clone();
        let resets_at = error.resets_at;
        self.update_account_state(|state| {
            state.record_issue(AccountIssue::UsageLimit(UsageLimitStatus {
                plan_type,
                resets_at,
                recorded_at,
            }));
        });
    }

    pub(crate) fn record_unexpected_response(&self, error: &UnexpectedResponseError) {
        let recorded_at = Utc::now();
        let status = i32::from(error.status.as_u16());
        let request_id = error.request_id.clone();
        let body = error.body.clone();
        self.update_account_state(|state| {
            state.record_issue(AccountIssue::UnexpectedResponse(UnexpectedResponseStatus {
                recorded_at,
                status,
                request_id,
                body,
            }));
        });
    }

    fn get_current_auth_json(&self) -> Option<AuthDotJson> {
        #[expect(clippy::unwrap_used)]
        self.auth_dot_json.lock().unwrap().clone()
    }

    fn get_current_token_data(&self) -> Option<TokenData> {
        self.get_current_auth_json().and_then(|t| t.tokens)
    }

    fn invalidate_current_account(&self) -> std::io::Result<Option<PathBuf>> {
        let result = self.storage.invalidate_active_account()?;
        if result.is_some()
            && let Ok(mut guard) = self.auth_dot_json.lock()
        {
            *guard = None;
        }
        Ok(result)
    }

    /// Consider this private to integration tests.
    pub fn create_dummy_chatgpt_auth_for_testing() -> Self {
        let auth_dot_json = AuthDotJson {
            openai_api_key: None,
            tokens: Some(TokenData {
                id_token: Default::default(),
                access_token: "Access Token".to_string(),
                refresh_token: "test".to_string(),
                account_id: Some("account_id".to_string()),
            }),
            last_refresh: Some(Utc::now()),
            account_state: None,
        };

        let auth_dot_json = Arc::new(Mutex::new(Some(auth_dot_json)));
        Self {
            api_key: None,
            mode: AuthMode::ChatGPT,
            storage: create_auth_storage(PathBuf::new(), AuthCredentialsStoreMode::File),
            auth_dot_json,
            client: crate::default_client::create_client(),
        }
    }

    fn from_api_key_with_client(api_key: &str, client: CodexHttpClient) -> Self {
        Self {
            api_key: Some(api_key.to_owned()),
            mode: AuthMode::ApiKey,
            storage: create_auth_storage(PathBuf::new(), AuthCredentialsStoreMode::File),
            auth_dot_json: Arc::new(Mutex::new(None)),
            client,
        }
    }

    pub fn from_api_key(api_key: &str) -> Self {
        Self::from_api_key_with_client(api_key, crate::default_client::create_client())
    }
}

pub const OPENAI_API_KEY_ENV_VAR: &str = "OPENAI_API_KEY";
pub const CODEX_API_KEY_ENV_VAR: &str = "CODEX_API_KEY";

pub fn read_openai_api_key_from_env() -> Option<String> {
    env::var(OPENAI_API_KEY_ENV_VAR)
        .ok()
        .map(|value| value.trim().to_string())
        .filter(|value| !value.is_empty())
}

pub fn read_codex_api_key_from_env() -> Option<String> {
    env::var(CODEX_API_KEY_ENV_VAR)
        .ok()
        .map(|value| value.trim().to_string())
        .filter(|value| !value.is_empty())
}

/// Delete the auth.json file inside `codex_home` if it exists. Returns `Ok(true)`
/// if a file was removed, `Ok(false)` if no auth file was present.
pub fn logout(
    codex_home: &Path,
    auth_credentials_store_mode: AuthCredentialsStoreMode,
) -> std::io::Result<bool> {
    let storage = create_auth_storage(codex_home.to_path_buf(), auth_credentials_store_mode);
    storage.delete()
}

/// Writes an `auth.json` that contains only the API key.
pub fn login_with_api_key(
    codex_home: &Path,
    api_key: &str,
    auth_credentials_store_mode: AuthCredentialsStoreMode,
) -> std::io::Result<()> {
    let auth_dot_json = AuthDotJson {
        openai_api_key: Some(api_key.to_string()),
        tokens: None,
        last_refresh: None,
        account_state: None,
    };
    save_auth(codex_home, &auth_dot_json, auth_credentials_store_mode)
}

/// Persist the provided auth payload using the specified backend.
pub fn save_auth(
    codex_home: &Path,
    auth: &AuthDotJson,
    auth_credentials_store_mode: AuthCredentialsStoreMode,
) -> std::io::Result<()> {
    let storage = create_auth_storage(codex_home.to_path_buf(), auth_credentials_store_mode);
    storage.save(auth)
}

/// Load CLI auth data using the configured credential store backend.
/// Returns `None` when no credentials are stored. This function is
/// provided only for tests. Production code should not directly load
/// from the auth.json storage. It should use the AuthManager abstraction
/// instead.
pub fn load_auth_dot_json(
    codex_home: &Path,
    auth_credentials_store_mode: AuthCredentialsStoreMode,
) -> std::io::Result<Option<AuthDotJson>> {
    let storage = create_auth_storage(codex_home.to_path_buf(), auth_credentials_store_mode);
    storage.load()
}

pub async fn enforce_login_restrictions(config: &Config) -> std::io::Result<()> {
    let Some(auth) = load_auth(
        &config.codex_home,
        true,
        config.cli_auth_credentials_store_mode,
    )?
    else {
        return Ok(());
    };

    if let Some(required_method) = config.forced_login_method {
        let method_violation = match (required_method, auth.mode) {
            (ForcedLoginMethod::Api, AuthMode::ApiKey) => None,
            (ForcedLoginMethod::Chatgpt, AuthMode::ChatGPT) => None,
            (ForcedLoginMethod::Api, AuthMode::ChatGPT) => Some(
                "API key login is required, but ChatGPT is currently being used. Logging out."
                    .to_string(),
            ),
            (ForcedLoginMethod::Chatgpt, AuthMode::ApiKey) => Some(
                "ChatGPT login is required, but an API key is currently being used. Logging out."
                    .to_string(),
            ),
        };

        if let Some(message) = method_violation {
            return logout_with_message(
                &config.codex_home,
                message,
                config.cli_auth_credentials_store_mode,
            );
        }
    }

    if let Some(expected_account_id) = config.forced_chatgpt_workspace_id.as_deref() {
        if auth.mode != AuthMode::ChatGPT {
            return Ok(());
        }

        let token_data = match auth.get_token_data().await {
            Ok(data) => data,
            Err(err) => {
                return logout_with_message(
                    &config.codex_home,
                    format!(
                        "Failed to load ChatGPT credentials while enforcing workspace restrictions: {err}. Logging out."
                    ),
                    config.cli_auth_credentials_store_mode,
                );
            }
        };

        // workspace is the external identifier for account id.
        let chatgpt_account_id = token_data.id_token.chatgpt_account_id.as_deref();
        if chatgpt_account_id != Some(expected_account_id) {
            let message = match chatgpt_account_id {
                Some(actual) => format!(
                    "Login is restricted to workspace {expected_account_id}, but current credentials belong to {actual}. Logging out."
                ),
                None => format!(
                    "Login is restricted to workspace {expected_account_id}, but current credentials lack a workspace identifier. Logging out."
                ),
            };
            return logout_with_message(
                &config.codex_home,
                message,
                config.cli_auth_credentials_store_mode,
            );
        }
    }

    Ok(())
}

fn logout_with_message(
    codex_home: &Path,
    message: String,
    auth_credentials_store_mode: AuthCredentialsStoreMode,
) -> std::io::Result<()> {
    match logout(codex_home, auth_credentials_store_mode) {
        Ok(_) => Err(std::io::Error::other(message)),
        Err(err) => Err(std::io::Error::other(format!(
            "{message}. Failed to remove auth.json: {err}"
        ))),
    }
}

fn load_auth(
    codex_home: &Path,
    enable_codex_api_key_env: bool,
    auth_credentials_store_mode: AuthCredentialsStoreMode,
) -> std::io::Result<Option<CodexAuth>> {
    if enable_codex_api_key_env && let Some(api_key) = read_codex_api_key_from_env() {
        let client = crate::default_client::create_client();
        return Ok(Some(CodexAuth::from_api_key_with_client(
            api_key.as_str(),
            client,
        )));
    }

    let storage = create_auth_storage(codex_home.to_path_buf(), auth_credentials_store_mode);

    let client = crate::default_client::create_client();
    let auth_dot_json = match storage.load()? {
        Some(auth) => auth,
        None => return Ok(None),
    };

    let AuthDotJson {
        openai_api_key: auth_json_api_key,
        tokens,
        last_refresh,
        account_state,
    } = auth_dot_json;

    // Prefer AuthMode.ApiKey if it's set in the auth.json.
    if let Some(api_key) = &auth_json_api_key {
        return Ok(Some(CodexAuth::from_api_key_with_client(api_key, client)));
    }

    Ok(Some(CodexAuth {
        api_key: None,
        mode: AuthMode::ChatGPT,
        storage: storage.clone(),
        auth_dot_json: Arc::new(Mutex::new(Some(AuthDotJson {
            openai_api_key: None,
            tokens,
            last_refresh,
            account_state,
        }))),
        client,
    }))
}

async fn update_tokens(
    storage: &Arc<dyn AuthStorageBackend>,
    id_token: Option<String>,
    access_token: Option<String>,
    refresh_token: Option<String>,
) -> std::io::Result<AuthDotJson> {
    let mut auth_dot_json = storage
        .load()?
        .ok_or(std::io::Error::other("Token data is not available."))?;

    let tokens = auth_dot_json.tokens.get_or_insert_with(TokenData::default);
    if let Some(id_token) = id_token {
        tokens.id_token = parse_id_token(&id_token).map_err(std::io::Error::other)?;
    }
    if let Some(access_token) = access_token {
        tokens.access_token = access_token;
    }
    if let Some(refresh_token) = refresh_token {
        tokens.refresh_token = refresh_token;
    }
    auth_dot_json.last_refresh = Some(Utc::now());
    storage.save(&auth_dot_json)?;
    Ok(auth_dot_json)
}

async fn try_refresh_token(
    refresh_token: String,
    client: &CodexHttpClient,
) -> Result<RefreshResponse, RefreshTokenError> {
    let refresh_request = RefreshRequest {
        client_id: CLIENT_ID,
        grant_type: "refresh_token",
        refresh_token,
        scope: "openid profile email",
    };

    let endpoint = refresh_token_endpoint();

    // Use shared client factory to include standard headers
    let response = client
        .post(endpoint.as_str())
        .header("Content-Type", "application/json")
        .json(&refresh_request)
        .send()
        .await
        .map_err(|err| RefreshTokenError::Transient(std::io::Error::other(err)))?;

    let status = response.status();
    if status.is_success() {
        let refresh_response = response
            .json::<RefreshResponse>()
            .await
            .map_err(|err| RefreshTokenError::Transient(std::io::Error::other(err)))?;
        Ok(refresh_response)
    } else {
<<<<<<< HEAD
        let message = try_parse_error_message(&response.text().await.unwrap_or_default());
        Err(std::io::Error::other(RefreshTokenFailure {
            status,
            message,
        }))
=======
        let body = response.text().await.unwrap_or_default();
        if status == StatusCode::UNAUTHORIZED {
            let failed = classify_refresh_token_failure(&body);
            Err(RefreshTokenError::Permanent(failed))
        } else {
            let message = try_parse_error_message(&body);
            Err(RefreshTokenError::Transient(std::io::Error::other(
                format!("Failed to refresh token: {status}: {message}"),
            )))
        }
    }
}

fn classify_refresh_token_failure(body: &str) -> RefreshTokenFailedError {
    let code = extract_refresh_token_error_code(body);

    let normalized_code = code.as_deref().map(str::to_ascii_lowercase);
    let reason = match normalized_code.as_deref() {
        Some("refresh_token_expired") => RefreshTokenFailedReason::Expired,
        Some("refresh_token_reused") => RefreshTokenFailedReason::Exhausted,
        Some("refresh_token_invalidated") => RefreshTokenFailedReason::Revoked,
        _ => RefreshTokenFailedReason::Other,
    };

    if reason == RefreshTokenFailedReason::Other {
        tracing::warn!(
            backend_code = normalized_code.as_deref(),
            backend_body = body,
            "Encountered unknown 401 response while refreshing token"
        );
>>>>>>> 6c384eb9
    }

    let message = match reason {
        RefreshTokenFailedReason::Expired => REFRESH_TOKEN_EXPIRED_MESSAGE.to_string(),
        RefreshTokenFailedReason::Exhausted => REFRESH_TOKEN_REUSED_MESSAGE.to_string(),
        RefreshTokenFailedReason::Revoked => REFRESH_TOKEN_INVALIDATED_MESSAGE.to_string(),
        RefreshTokenFailedReason::Other => REFRESH_TOKEN_UNKNOWN_MESSAGE.to_string(),
    };

    RefreshTokenFailedError::new(reason, message)
}

fn extract_refresh_token_error_code(body: &str) -> Option<String> {
    if body.trim().is_empty() {
        return None;
    }

    let Value::Object(map) = serde_json::from_str::<Value>(body).ok()? else {
        return None;
    };

    if let Some(error_value) = map.get("error") {
        match error_value {
            Value::Object(obj) => {
                if let Some(code) = obj.get("code").and_then(Value::as_str) {
                    return Some(code.to_string());
                }
            }
            Value::String(code) => {
                return Some(code.to_string());
            }
            _ => {}
        }
    }

    map.get("code").and_then(Value::as_str).map(str::to_string)
}

#[derive(Serialize)]
struct RefreshRequest {
    client_id: &'static str,
    grant_type: &'static str,
    refresh_token: String,
    scope: &'static str,
}

#[derive(Deserialize, Clone)]
struct RefreshResponse {
    id_token: Option<String>,
    access_token: Option<String>,
    refresh_token: Option<String>,
}

#[derive(Debug)]
struct RefreshTokenFailure {
    status: StatusCode,
    message: String,
}

impl RefreshTokenFailure {
    fn is_refresh_token_reused(&self) -> bool {
        self.status == StatusCode::UNAUTHORIZED
            && self
                .message
                .contains("Your refresh token has already been used")
    }
}

impl fmt::Display for RefreshTokenFailure {
    fn fmt(&self, f: &mut fmt::Formatter<'_>) -> fmt::Result {
        write!(
            f,
            "Failed to refresh token: {}: {}",
            self.status, self.message
        )
    }
}

impl std::error::Error for RefreshTokenFailure {}

fn should_invalidate_refresh_error(error: &std::io::Error) -> bool {
    error
        .get_ref()
        .and_then(|inner| inner.downcast_ref::<RefreshTokenFailure>())
        .is_some_and(RefreshTokenFailure::is_refresh_token_reused)
}

// Shared constant for token refresh (client id used for oauth token refresh flow)
pub const CLIENT_ID: &str = "app_EMoamEEZ73f0CkXaXp7hrann";

fn refresh_token_endpoint() -> String {
    std::env::var(REFRESH_TOKEN_URL_OVERRIDE_ENV_VAR)
        .unwrap_or_else(|_| REFRESH_TOKEN_URL.to_string())
}

use std::sync::RwLock;

/// Internal cached auth state.
#[derive(Clone, Debug)]
struct CachedAuth {
    auth: Option<CodexAuth>,
}

#[cfg(test)]
mod tests {
    use super::*;
    use crate::auth::storage::FileAuthStorage;
    use crate::auth::storage::get_auth_file;
    use crate::config::Config;
    use crate::config::ConfigOverrides;
    use crate::config::ConfigToml;
    use crate::token_data::IdTokenInfo;
    use crate::token_data::KnownPlan as InternalKnownPlan;
    use crate::token_data::PlanType as InternalPlanType;
    use codex_protocol::account::PlanType as AccountPlanType;

    use anyhow::Context;
    use base64::Engine;
    use codex_protocol::config_types::ForcedLoginMethod;
    use pretty_assertions::assert_eq;
    use reqwest::StatusCode;
    use serde::Serialize;
    use serde_json::json;
    use tempfile::tempdir;

    #[tokio::test]
    async fn refresh_without_id_token() {
        let codex_home = tempdir().unwrap();
        let fake_jwt = write_auth_file(
            AuthFileParams {
                openai_api_key: None,
                chatgpt_plan_type: "pro".to_string(),
                chatgpt_account_id: None,
            },
            codex_home.path(),
        )
        .expect("failed to write auth file");

        let storage = create_auth_storage(
            codex_home.path().to_path_buf(),
            AuthCredentialsStoreMode::File,
        );
        let updated = super::update_tokens(
            &storage,
            None,
            Some("new-access-token".to_string()),
            Some("new-refresh-token".to_string()),
        )
        .await
        .expect("update_tokens should succeed");

        let tokens = updated.tokens.expect("tokens should exist");
        assert_eq!(tokens.id_token.raw_jwt, fake_jwt);
        assert_eq!(tokens.access_token, "new-access-token");
        assert_eq!(tokens.refresh_token, "new-refresh-token");
    }

    #[test]
    fn login_with_api_key_overwrites_existing_auth_json() {
        let dir = tempdir().unwrap();
        let auth_path = dir.path().join("auth.json");
        let stale_auth = json!({
            "OPENAI_API_KEY": "sk-old",
            "tokens": {
                "id_token": "stale.header.payload",
                "access_token": "stale-access",
                "refresh_token": "stale-refresh",
                "account_id": "stale-acc"
            }
        });
        std::fs::write(
            &auth_path,
            serde_json::to_string_pretty(&stale_auth).unwrap(),
        )
        .unwrap();

        super::login_with_api_key(dir.path(), "sk-new", AuthCredentialsStoreMode::File)
            .expect("login_with_api_key should succeed");

        let storage = FileAuthStorage::new(dir.path().to_path_buf());
        let auth = storage
            .try_read_auth_json(&auth_path)
            .expect("auth.json should parse");
        assert_eq!(auth.openai_api_key.as_deref(), Some("sk-new"));
        assert!(auth.tokens.is_none(), "tokens should be cleared");
    }

    #[test]
    fn missing_auth_json_returns_none() {
        let dir = tempdir().unwrap();
        let auth = CodexAuth::from_auth_storage(dir.path(), AuthCredentialsStoreMode::File)
            .expect("call should succeed");
        assert_eq!(auth, None);
    }

    #[test]
    fn should_invalidate_refresh_error_detects_reused_refresh_token() {
        let error = std::io::Error::other(RefreshTokenFailure {
            status: StatusCode::UNAUTHORIZED,
            message: "Your refresh token has already been used to generate a new access token. Please try signing in again.".to_string(),
        });
        assert!(
            super::should_invalidate_refresh_error(&error),
            "refresh token reuse should trigger invalidation"
        );
    }

    #[test]
    fn should_invalidate_refresh_error_ignores_other_errors() {
        let error = std::io::Error::other(RefreshTokenFailure {
            status: StatusCode::INTERNAL_SERVER_ERROR,
            message: "unexpected failure".to_string(),
        });
        assert!(
            !super::should_invalidate_refresh_error(&error),
            "non-refresh errors should not trigger invalidation"
        );
    }

    #[tokio::test]
    #[serial(codex_api_key)]
    async fn pro_account_with_no_api_key_uses_chatgpt_auth() {
        let codex_home = tempdir().unwrap();
        let fake_jwt = write_auth_file(
            AuthFileParams {
                openai_api_key: None,
                chatgpt_plan_type: "pro".to_string(),
                chatgpt_account_id: None,
            },
            codex_home.path(),
        )
        .expect("failed to write auth file");

        let CodexAuth {
            api_key,
            mode,
            auth_dot_json,
            storage: _,
            ..
        } = super::load_auth(codex_home.path(), false, AuthCredentialsStoreMode::File)
            .unwrap()
            .unwrap();
        assert_eq!(None, api_key);
        assert_eq!(AuthMode::ChatGPT, mode);

        let guard = auth_dot_json.lock().unwrap();
        let auth_dot_json = guard.as_ref().expect("AuthDotJson should exist");
        let last_refresh = auth_dot_json
            .last_refresh
            .expect("last_refresh should be recorded");

        assert_eq!(
            &AuthDotJson {
                openai_api_key: None,
                tokens: Some(TokenData {
                    id_token: IdTokenInfo {
                        email: Some("user@example.com".to_string()),
                        chatgpt_plan_type: Some(InternalPlanType::Known(InternalKnownPlan::Pro)),
                        chatgpt_account_id: None,
                        raw_jwt: fake_jwt,
                    },
                    access_token: "test-access-token".to_string(),
                    refresh_token: "test-refresh-token".to_string(),
                    account_id: None,
                }),
                last_refresh: Some(last_refresh),
                account_state: None,
            },
            auth_dot_json
        );
    }

    #[tokio::test]
    #[serial(codex_api_key)]
    async fn loads_api_key_from_auth_json() {
        let dir = tempdir().unwrap();
        let auth_file = dir.path().join("auth.json");
        std::fs::write(
            auth_file,
            r#"{"OPENAI_API_KEY":"sk-test-key","tokens":null,"last_refresh":null}"#,
        )
        .unwrap();

        let auth = super::load_auth(dir.path(), false, AuthCredentialsStoreMode::File)
            .unwrap()
            .unwrap();
        assert_eq!(auth.mode, AuthMode::ApiKey);
        assert_eq!(auth.api_key, Some("sk-test-key".to_string()));

        assert!(auth.get_token_data().await.is_err());
    }

    #[test]
    fn logout_removes_auth_file() -> Result<(), std::io::Error> {
        let dir = tempdir()?;
        let auth_dot_json = AuthDotJson {
            openai_api_key: Some("sk-test-key".to_string()),
            tokens: None,
            last_refresh: None,
            account_state: None,
        };
        super::save_auth(dir.path(), &auth_dot_json, AuthCredentialsStoreMode::File)?;
        let auth_file = get_auth_file(dir.path());
        assert!(auth_file.exists());
        assert!(logout(dir.path(), AuthCredentialsStoreMode::File)?);
        assert!(!auth_file.exists());
        Ok(())
    }

    #[test]
    fn record_usage_limit_persists_account_state() -> anyhow::Result<()> {
        let dir = tempdir()?;
        let storage = Arc::new(FileAuthStorage::new(dir.path().to_path_buf()));
        let auth = AuthDotJson {
            openai_api_key: None,
            tokens: Some(token_data_for_tests()),
            last_refresh: Some(Utc::now()),
            account_state: None,
        };
        AuthStorageBackend::save(&*storage, &auth)?;
        let storage_arc: Arc<dyn AuthStorageBackend> = storage;
        let codex_auth = CodexAuth {
            mode: AuthMode::ChatGPT,
            api_key: None,
            auth_dot_json: Arc::new(Mutex::new(Some(auth))),
            storage: storage_arc.clone(),
            client: crate::default_client::create_client(),
        };

        let error = UsageLimitReachedError {
            plan_type: None,
            resets_at: Some(Utc::now() + chrono::Duration::hours(1)),
            rate_limits: None,
        };

        codex_auth.record_usage_limit(&error);

        let persisted = storage_arc
            .load()
            .context("load persisted auth")?
            .expect("auth should exist after recording usage limit");
        let usage_limit = persisted
            .account_state
            .as_ref()
            .and_then(|state| state.current_usage_limit(Utc::now()))
            .expect("usage limit should be recorded");
        assert_eq!(usage_limit.plan_type, None);
        assert_eq!(usage_limit.resets_at, error.resets_at);
        Ok(())
    }

    #[test]
    fn record_unexpected_response_tracks_issue() -> anyhow::Result<()> {
        let dir = tempdir()?;
        let storage = Arc::new(FileAuthStorage::new(dir.path().to_path_buf()));
        let auth = AuthDotJson {
            openai_api_key: None,
            tokens: Some(token_data_for_tests()),
            last_refresh: Some(Utc::now()),
            account_state: None,
        };
        AuthStorageBackend::save(&*storage, &auth)?;
        let storage_arc: Arc<dyn AuthStorageBackend> = storage;
        let codex_auth = CodexAuth {
            mode: AuthMode::ChatGPT,
            api_key: None,
            auth_dot_json: Arc::new(Mutex::new(Some(auth))),
            storage: storage_arc.clone(),
            client: crate::default_client::create_client(),
        };

        let error = UnexpectedResponseError {
            status: StatusCode::BAD_REQUEST,
            body: "bad request".to_string(),
            request_id: Some("req_123".to_string()),
        };

        codex_auth.record_unexpected_response(&error);

        let persisted = storage_arc
            .load()
            .context("load persisted auth")?
            .expect("auth should exist after recording unexpected response");
        let issue = persisted
            .account_state
            .as_ref()
            .and_then(|state| state.current_issue(Utc::now()))
            .expect("issue should be recorded");
        match issue {
            AccountIssue::UnexpectedResponse(details) => {
                assert_eq!(details.status, i32::from(StatusCode::BAD_REQUEST.as_u16()));
                assert_eq!(details.request_id.as_deref(), Some("req_123"));
                assert_eq!(details.body, "bad request");
            }
            other => panic!("expected unexpected response issue, got {other:?}"),
        }

        Ok(())
    }

    #[cfg(test)]
    fn token_data_for_tests() -> TokenData {
        use base64::Engine;
        use serde_json::json;

        #[derive(Serialize)]
        struct Header {
            alg: &'static str,
            typ: &'static str,
        }

        let header = Header {
            alg: "none",
            typ: "JWT",
        };
        let payload = json!({
            "email": "user@example.com",
            "https://api.openai.com/auth": {
                "chatgpt_plan_type": "plus",
            },
        });
        let encode = |bytes: &[u8]| base64::engine::general_purpose::URL_SAFE_NO_PAD.encode(bytes);
        let header_b64 = encode(&serde_json::to_vec(&header).expect("serialize header"));
        let payload_b64 = encode(&serde_json::to_vec(&payload).expect("serialize payload"));
        let signature_b64 = encode(b"sig");
        let fake_jwt = format!("{header_b64}.{payload_b64}.{signature_b64}");

        TokenData {
            id_token: parse_id_token(&fake_jwt).expect("fake JWT should parse"),
            access_token: "access".to_string(),
            refresh_token: "refresh".to_string(),
            account_id: None,
        }
    }

    struct AuthFileParams {
        openai_api_key: Option<String>,
        chatgpt_plan_type: String,
        chatgpt_account_id: Option<String>,
    }

    fn write_auth_file(params: AuthFileParams, codex_home: &Path) -> std::io::Result<String> {
        let auth_file = get_auth_file(codex_home);
        // Create a minimal valid JWT for the id_token field.
        #[derive(Serialize)]
        struct Header {
            alg: &'static str,
            typ: &'static str,
        }
        let header = Header {
            alg: "none",
            typ: "JWT",
        };
        let mut auth_payload = serde_json::json!({
            "chatgpt_plan_type": params.chatgpt_plan_type,
            "chatgpt_user_id": "user-12345",
            "user_id": "user-12345",
        });

        if let Some(chatgpt_account_id) = params.chatgpt_account_id {
            let org_value = serde_json::Value::String(chatgpt_account_id);
            auth_payload["chatgpt_account_id"] = org_value;
        }

        let payload = serde_json::json!({
            "email": "user@example.com",
            "email_verified": true,
            "https://api.openai.com/auth": auth_payload,
        });
        let b64 = |b: &[u8]| base64::engine::general_purpose::URL_SAFE_NO_PAD.encode(b);
        let header_b64 = b64(&serde_json::to_vec(&header)?);
        let payload_b64 = b64(&serde_json::to_vec(&payload)?);
        let signature_b64 = b64(b"sig");
        let fake_jwt = format!("{header_b64}.{payload_b64}.{signature_b64}");

        let auth_json_data = json!({
            "OPENAI_API_KEY": params.openai_api_key,
            "tokens": {
                "id_token": fake_jwt,
                "access_token": "test-access-token",
                "refresh_token": "test-refresh-token"
            },
            "last_refresh": Utc::now(),
        });
        let auth_json = serde_json::to_string_pretty(&auth_json_data)?;
        std::fs::write(auth_file, auth_json)?;
        Ok(fake_jwt)
    }

    fn build_config(
        codex_home: &Path,
        forced_login_method: Option<ForcedLoginMethod>,
        forced_chatgpt_workspace_id: Option<String>,
    ) -> Config {
        let mut config = Config::load_from_base_config_with_overrides(
            ConfigToml::default(),
            ConfigOverrides::default(),
            codex_home.to_path_buf(),
        )
        .expect("config should load");
        config.forced_login_method = forced_login_method;
        config.forced_chatgpt_workspace_id = forced_chatgpt_workspace_id;
        config
    }

    /// Use sparingly.
    /// TODO (gpeal): replace this with an injectable env var provider.
    #[cfg(test)]
    struct EnvVarGuard {
        key: &'static str,
        original: Option<std::ffi::OsString>,
    }

    #[cfg(test)]
    impl EnvVarGuard {
        fn set(key: &'static str, value: &str) -> Self {
            let original = env::var_os(key);
            unsafe {
                env::set_var(key, value);
            }
            Self { key, original }
        }
    }

    #[cfg(test)]
    impl Drop for EnvVarGuard {
        fn drop(&mut self) {
            unsafe {
                match &self.original {
                    Some(value) => env::set_var(self.key, value),
                    None => env::remove_var(self.key),
                }
            }
        }
    }

    #[tokio::test]
    async fn enforce_login_restrictions_logs_out_for_method_mismatch() {
        let codex_home = tempdir().unwrap();
        login_with_api_key(codex_home.path(), "sk-test", AuthCredentialsStoreMode::File)
            .expect("seed api key");

        let config = build_config(codex_home.path(), Some(ForcedLoginMethod::Chatgpt), None);

        let err = super::enforce_login_restrictions(&config)
            .await
            .expect_err("expected method mismatch to error");
        assert!(err.to_string().contains("ChatGPT login is required"));
        assert!(
            !codex_home.path().join("auth.json").exists(),
            "auth.json should be removed on mismatch"
        );
    }

    #[tokio::test]
    #[serial(codex_api_key)]
    async fn enforce_login_restrictions_logs_out_for_workspace_mismatch() {
        let codex_home = tempdir().unwrap();
        let _jwt = write_auth_file(
            AuthFileParams {
                openai_api_key: None,
                chatgpt_plan_type: "pro".to_string(),
                chatgpt_account_id: Some("org_another_org".to_string()),
            },
            codex_home.path(),
        )
        .expect("failed to write auth file");

        let config = build_config(codex_home.path(), None, Some("org_mine".to_string()));

        let err = super::enforce_login_restrictions(&config)
            .await
            .expect_err("expected workspace mismatch to error");
        assert!(err.to_string().contains("workspace org_mine"));
        assert!(
            !codex_home.path().join("auth.json").exists(),
            "auth.json should be removed on mismatch"
        );
    }

    #[tokio::test]
    #[serial(codex_api_key)]
    async fn enforce_login_restrictions_allows_matching_workspace() {
        let codex_home = tempdir().unwrap();
        let _jwt = write_auth_file(
            AuthFileParams {
                openai_api_key: None,
                chatgpt_plan_type: "pro".to_string(),
                chatgpt_account_id: Some("org_mine".to_string()),
            },
            codex_home.path(),
        )
        .expect("failed to write auth file");

        let config = build_config(codex_home.path(), None, Some("org_mine".to_string()));

        super::enforce_login_restrictions(&config)
            .await
            .expect("matching workspace should succeed");
        assert!(
            codex_home.path().join("auth.json").exists(),
            "auth.json should remain when restrictions pass"
        );
    }

    #[tokio::test]
    async fn enforce_login_restrictions_allows_api_key_if_login_method_not_set_but_forced_chatgpt_workspace_id_is_set()
     {
        let codex_home = tempdir().unwrap();
        login_with_api_key(codex_home.path(), "sk-test", AuthCredentialsStoreMode::File)
            .expect("seed api key");

        let config = build_config(codex_home.path(), None, Some("org_mine".to_string()));

        super::enforce_login_restrictions(&config)
            .await
            .expect("matching workspace should succeed");
        assert!(
            codex_home.path().join("auth.json").exists(),
            "auth.json should remain when restrictions pass"
        );
    }

    #[tokio::test]
    #[serial(codex_api_key)]
    async fn enforce_login_restrictions_blocks_env_api_key_when_chatgpt_required() {
        let _guard = EnvVarGuard::set(CODEX_API_KEY_ENV_VAR, "sk-env");
        let codex_home = tempdir().unwrap();

        let config = build_config(codex_home.path(), Some(ForcedLoginMethod::Chatgpt), None);

        let err = super::enforce_login_restrictions(&config)
            .await
            .expect_err("environment API key should not satisfy forced ChatGPT login");
        assert!(
            err.to_string()
                .contains("ChatGPT login is required, but an API key is currently being used.")
        );
    }

    #[test]
    fn plan_type_maps_known_plan() {
        let codex_home = tempdir().unwrap();
        let _jwt = write_auth_file(
            AuthFileParams {
                openai_api_key: None,
                chatgpt_plan_type: "pro".to_string(),
                chatgpt_account_id: None,
            },
            codex_home.path(),
        )
        .expect("failed to write auth file");

        let auth = super::load_auth(codex_home.path(), false, AuthCredentialsStoreMode::File)
            .expect("load auth")
            .expect("auth available");

        pretty_assertions::assert_eq!(auth.account_plan_type(), Some(AccountPlanType::Pro));
        pretty_assertions::assert_eq!(
            auth.get_plan_type(),
            Some(InternalPlanType::Known(InternalKnownPlan::Pro))
        );
    }

    #[test]
    fn plan_type_maps_unknown_to_unknown() {
        let codex_home = tempdir().unwrap();
        let _jwt = write_auth_file(
            AuthFileParams {
                openai_api_key: None,
                chatgpt_plan_type: "mystery-tier".to_string(),
                chatgpt_account_id: None,
            },
            codex_home.path(),
        )
        .expect("failed to write auth file");

        let auth = super::load_auth(codex_home.path(), false, AuthCredentialsStoreMode::File)
            .expect("load auth")
            .expect("auth available");

        pretty_assertions::assert_eq!(auth.account_plan_type(), Some(AccountPlanType::Unknown));
        pretty_assertions::assert_eq!(
            auth.get_plan_type(),
            Some(InternalPlanType::Unknown("mystery-tier".to_string()))
        );
    }
}

/// Central manager providing a single source of truth for auth.json derived
/// authentication data. It loads once (or on preference change) and then
/// hands out cloned `CodexAuth` values so the rest of the program has a
/// consistent snapshot.
///
/// External modifications to `auth.json` will NOT be observed until
/// `reload()` is called explicitly. This matches the design goal of avoiding
/// different parts of the program seeing inconsistent auth data mid‑run.
#[derive(Debug)]
pub struct AuthManager {
    codex_home: PathBuf,
    inner: RwLock<CachedAuth>,
    enable_codex_api_key_env: bool,
    auth_credentials_store_mode: AuthCredentialsStoreMode,
}

impl AuthManager {
    /// Create a new manager loading the initial auth using the provided
    /// preferred auth method. Errors loading auth are swallowed; `auth()` will
    /// simply return `None` in that case so callers can treat it as an
    /// unauthenticated state.
    pub fn new(
        codex_home: PathBuf,
        enable_codex_api_key_env: bool,
        auth_credentials_store_mode: AuthCredentialsStoreMode,
    ) -> Self {
        let auth = load_auth(
            &codex_home,
            enable_codex_api_key_env,
            auth_credentials_store_mode,
        )
        .ok()
        .flatten();
        Self {
            codex_home,
            inner: RwLock::new(CachedAuth { auth }),
            enable_codex_api_key_env,
            auth_credentials_store_mode,
        }
    }

    /// Create an AuthManager with a specific CodexAuth, for testing only.
    pub fn from_auth_for_testing(auth: CodexAuth) -> Arc<Self> {
        let cached = CachedAuth { auth: Some(auth) };
        Arc::new(Self {
            codex_home: PathBuf::new(),
            inner: RwLock::new(cached),
            enable_codex_api_key_env: false,
            auth_credentials_store_mode: AuthCredentialsStoreMode::File,
        })
    }

    /// Current cached auth (clone). May be `None` if not logged in or load failed.
    pub fn auth(&self) -> Option<CodexAuth> {
        self.inner.read().ok().and_then(|c| c.auth.clone())
    }

    /// Force a reload of the auth information from auth.json. Returns
    /// whether the auth value changed.
    pub fn reload(&self) -> bool {
        let new_auth = load_auth(
            &self.codex_home,
            self.enable_codex_api_key_env,
            self.auth_credentials_store_mode,
        )
        .ok()
        .flatten();
        if let Ok(mut guard) = self.inner.write() {
            let changed = !AuthManager::auths_equal(&guard.auth, &new_auth);
            guard.auth = new_auth;
            changed
        } else {
            false
        }
    }

    fn auths_equal(a: &Option<CodexAuth>, b: &Option<CodexAuth>) -> bool {
        match (a, b) {
            (None, None) => true,
            (Some(a), Some(b)) => a == b,
            _ => false,
        }
    }

    /// Convenience constructor returning an `Arc` wrapper.
    pub fn shared(
        codex_home: PathBuf,
        enable_codex_api_key_env: bool,
        auth_credentials_store_mode: AuthCredentialsStoreMode,
    ) -> Arc<Self> {
        Arc::new(Self::new(
            codex_home,
            enable_codex_api_key_env,
            auth_credentials_store_mode,
        ))
    }

    /// Attempt to refresh the current auth token (if any). On success, reload
    /// the auth state from disk so other components observe refreshed token.
<<<<<<< HEAD
    pub async fn refresh_token(&self) -> std::io::Result<Option<String>> {
        let mut last_failure: Option<std::io::Error> = None;

        loop {
            let auth = match self.auth() {
                Some(a) => a,
                None => {
                    if let Some(err) = last_failure.take() {
                        return Err(err);
                    }
                    return Ok(None);
                }
            };

            match auth.refresh_token().await {
                Ok(token) => {
                    // Reload to pick up persisted changes.
                    self.reload();
                    return Ok(Some(token));
                }
                Err(err) => {
                    tracing::error!("Failed to refresh token: {}", err);

                    if should_invalidate_refresh_error(&err) {
                        match auth.invalidate_current_account() {
                            Ok(Some(path)) => {
                                tracing::warn!(
                                    "Marked account {} as invalid after refresh failure",
                                    path.display()
                                );
                                self.reload();
                                last_failure = Some(err);
                                continue;
                            }
                            Ok(None) => {
                                tracing::warn!(
                                    "Refresh token failure requested account rotation but no active account file was found"
                                );
                            }
                            Err(invalidate_err) => {
                                tracing::warn!(
                                    "Failed to mark account invalid after refresh failure: {}",
                                    invalidate_err
                                );
                            }
                        }
                    }

                    return Err(err);
                }
=======
    /// If the token refresh fails in a permanent (non‑transient) way, logs out
    /// to clear invalid auth state.
    pub async fn refresh_token(&self) -> Result<Option<String>, RefreshTokenError> {
        let auth = match self.auth() {
            Some(a) => a,
            None => return Ok(None),
        };
        match auth.refresh_token().await {
            Ok(token) => {
                // Reload to pick up persisted changes.
                self.reload();
                Ok(Some(token))
            }
            Err(e) => {
                tracing::error!("Failed to refresh token: {}", e);
                Err(e)
>>>>>>> 6c384eb9
            }
        }
    }

    /// Log out by deleting the on‑disk auth.json (if present). Returns Ok(true)
    /// if a file was removed, Ok(false) if no auth file existed. On success,
    /// reloads the in‑memory auth cache so callers immediately observe the
    /// unauthenticated state.
    pub fn logout(&self) -> std::io::Result<bool> {
        let removed = super::auth::logout(&self.codex_home, self.auth_credentials_store_mode)?;
        // Always reload to clear any cached auth (even if file absent).
        self.reload();
        Ok(removed)
    }
}<|MERGE_RESOLUTION|>--- conflicted
+++ resolved
@@ -8,11 +8,7 @@
 use serial_test::serial;
 use std::env;
 use std::fmt::Debug;
-<<<<<<< HEAD
-use std::fmt::{self};
-=======
 use std::io::ErrorKind;
->>>>>>> 6c384eb9
 use std::path::Path;
 use std::path::PathBuf;
 use std::sync::Arc;
@@ -21,6 +17,7 @@
 use std::time::Duration;
 
 use codex_app_server_protocol::AuthMode;
+use codex_protocol::account::PlanType as AccountPlanType;
 use codex_protocol::config_types::ForcedLoginMethod;
 
 use crate::auth::storage::AccountIssue;
@@ -33,27 +30,18 @@
 use crate::auth::storage::create_auth_storage;
 use crate::config::Config;
 use crate::default_client::CodexHttpClient;
-<<<<<<< HEAD
+use crate::error::RefreshTokenFailedError;
+use crate::error::RefreshTokenFailedReason;
 use crate::error::UnexpectedResponseError;
 use crate::error::UsageLimitReachedError;
-use crate::token_data::PlanType;
-use crate::token_data::TokenData;
-use crate::token_data::parse_id_token;
-use crate::util::try_parse_error_message;
-use reqwest::StatusCode;
-use tracing::warn;
-=======
-use crate::error::RefreshTokenFailedError;
-use crate::error::RefreshTokenFailedReason;
 use crate::token_data::KnownPlan as InternalKnownPlan;
 use crate::token_data::PlanType as InternalPlanType;
 use crate::token_data::TokenData;
 use crate::token_data::parse_id_token;
 use crate::util::try_parse_error_message;
-use codex_protocol::account::PlanType as AccountPlanType;
 use serde_json::Value;
 use thiserror::Error;
->>>>>>> 6c384eb9
+use tracing::warn;
 
 #[derive(Debug, Clone)]
 pub struct CodexAuth {
@@ -640,13 +628,6 @@
             .map_err(|err| RefreshTokenError::Transient(std::io::Error::other(err)))?;
         Ok(refresh_response)
     } else {
-<<<<<<< HEAD
-        let message = try_parse_error_message(&response.text().await.unwrap_or_default());
-        Err(std::io::Error::other(RefreshTokenFailure {
-            status,
-            message,
-        }))
-=======
         let body = response.text().await.unwrap_or_default();
         if status == StatusCode::UNAUTHORIZED {
             let failed = classify_refresh_token_failure(&body);
@@ -677,7 +658,6 @@
             backend_body = body,
             "Encountered unknown 401 response while refreshing token"
         );
->>>>>>> 6c384eb9
     }
 
     let message = match reason {
@@ -731,46 +711,19 @@
     refresh_token: Option<String>,
 }
 
-#[derive(Debug)]
-struct RefreshTokenFailure {
-    status: StatusCode,
-    message: String,
-}
-
-impl RefreshTokenFailure {
-    fn is_refresh_token_reused(&self) -> bool {
-        self.status == StatusCode::UNAUTHORIZED
-            && self
-                .message
-                .contains("Your refresh token has already been used")
-    }
-}
-
-impl fmt::Display for RefreshTokenFailure {
-    fn fmt(&self, f: &mut fmt::Formatter<'_>) -> fmt::Result {
-        write!(
-            f,
-            "Failed to refresh token: {}: {}",
-            self.status, self.message
-        )
-    }
-}
-
-impl std::error::Error for RefreshTokenFailure {}
-
-fn should_invalidate_refresh_error(error: &std::io::Error) -> bool {
-    error
-        .get_ref()
-        .and_then(|inner| inner.downcast_ref::<RefreshTokenFailure>())
-        .is_some_and(RefreshTokenFailure::is_refresh_token_reused)
-}
-
 // Shared constant for token refresh (client id used for oauth token refresh flow)
 pub const CLIENT_ID: &str = "app_EMoamEEZ73f0CkXaXp7hrann";
 
 fn refresh_token_endpoint() -> String {
     std::env::var(REFRESH_TOKEN_URL_OVERRIDE_ENV_VAR)
         .unwrap_or_else(|_| REFRESH_TOKEN_URL.to_string())
+}
+
+fn should_rotate_accounts(error: &RefreshTokenError) -> bool {
+    matches!(
+        error.failed_reason(),
+        Some(RefreshTokenFailedReason::Exhausted | RefreshTokenFailedReason::Revoked)
+    )
 }
 
 use std::sync::RwLock;
@@ -874,26 +827,26 @@
     }
 
     #[test]
-    fn should_invalidate_refresh_error_detects_reused_refresh_token() {
-        let error = std::io::Error::other(RefreshTokenFailure {
-            status: StatusCode::UNAUTHORIZED,
-            message: "Your refresh token has already been used to generate a new access token. Please try signing in again.".to_string(),
-        });
+    fn should_rotate_accounts_detects_reused_refresh_token() {
+        let err = RefreshTokenError::Permanent(RefreshTokenFailedError::new(
+            RefreshTokenFailedReason::Exhausted,
+            "token reused",
+        ));
         assert!(
-            super::should_invalidate_refresh_error(&error),
-            "refresh token reuse should trigger invalidation"
+            super::should_rotate_accounts(&err),
+            "refresh token reuse should trigger rotation"
         );
     }
 
     #[test]
-    fn should_invalidate_refresh_error_ignores_other_errors() {
-        let error = std::io::Error::other(RefreshTokenFailure {
-            status: StatusCode::INTERNAL_SERVER_ERROR,
-            message: "unexpected failure".to_string(),
-        });
+    fn should_rotate_accounts_ignores_non_rotating_errors() {
+        let err = RefreshTokenError::Permanent(RefreshTokenFailedError::new(
+            RefreshTokenFailedReason::Expired,
+            "expired",
+        ));
         assert!(
-            !super::should_invalidate_refresh_error(&error),
-            "non-refresh errors should not trigger invalidation"
+            !super::should_rotate_accounts(&err),
+            "expired tokens should not trigger rotation"
         );
     }
 
@@ -1466,9 +1419,11 @@
 
     /// Attempt to refresh the current auth token (if any). On success, reload
     /// the auth state from disk so other components observe refreshed token.
-<<<<<<< HEAD
-    pub async fn refresh_token(&self) -> std::io::Result<Option<String>> {
-        let mut last_failure: Option<std::io::Error> = None;
+    /// If the token refresh fails in a permanent (non‑transient) way, either
+    /// rotate to the next stored account or surface the error when no more
+    /// accounts remain.
+    pub async fn refresh_token(&self) -> Result<Option<String>, RefreshTokenError> {
+        let mut last_failure: Option<RefreshTokenError> = None;
 
         loop {
             let auth = match self.auth() {
@@ -1490,7 +1445,7 @@
                 Err(err) => {
                     tracing::error!("Failed to refresh token: {}", err);
 
-                    if should_invalidate_refresh_error(&err) {
+                    if should_rotate_accounts(&err) {
                         match auth.invalidate_current_account() {
                             Ok(Some(path)) => {
                                 tracing::warn!(
@@ -1517,24 +1472,6 @@
 
                     return Err(err);
                 }
-=======
-    /// If the token refresh fails in a permanent (non‑transient) way, logs out
-    /// to clear invalid auth state.
-    pub async fn refresh_token(&self) -> Result<Option<String>, RefreshTokenError> {
-        let auth = match self.auth() {
-            Some(a) => a,
-            None => return Ok(None),
-        };
-        match auth.refresh_token().await {
-            Ok(token) => {
-                // Reload to pick up persisted changes.
-                self.reload();
-                Ok(Some(token))
-            }
-            Err(e) => {
-                tracing::error!("Failed to refresh token: {}", e);
-                Err(e)
->>>>>>> 6c384eb9
             }
         }
     }
