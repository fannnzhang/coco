--- conflicted
+++ resolved
@@ -1074,11 +1074,8 @@
     let view_image_handler = Arc::new(ViewImageHandler);
     let mcp_handler = Arc::new(McpHandler);
     let mcp_resource_handler = Arc::new(McpResourceHandler);
-<<<<<<< HEAD
     let edit_handler = Arc::new(EditHandler);
-=======
     let shell_command_handler = Arc::new(ShellCommandHandler);
->>>>>>> 6c384eb9
 
     match &config.shell_type {
         ConfigShellToolType::Default => {
