--- conflicted
+++ resolved
@@ -11,11 +11,8 @@
 use crate::exec::ExecParams;
 use crate::exec_env::create_env;
 use crate::function_tool::FunctionCallError;
-<<<<<<< HEAD
+use crate::is_safe_command::is_known_safe_command;
 use crate::tools::coco_subagent;
-=======
-use crate::is_safe_command::is_known_safe_command;
->>>>>>> 6c384eb9
 use crate::tools::context::ToolInvocation;
 use crate::tools::context::ToolOutput;
 use crate::tools::context::ToolPayload;
@@ -310,7 +307,6 @@
             success: Some(true),
         })
     }
-<<<<<<< HEAD
 
     async fn execute_apply_patch_action(
         tool_name: &str,
@@ -367,7 +363,7 @@
                 })
             }
         }
-=======
+    }
 }
 
 #[cfg(test)]
@@ -408,6 +404,5 @@
         assert!(is_known_safe_command(
             &shell.derive_exec_args(command, /* use_login_shell */ false)
         ));
->>>>>>> 6c384eb9
     }
 }