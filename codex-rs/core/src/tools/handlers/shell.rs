use async_trait::async_trait;
use codex_protocol::models::ShellCommandToolCallParams;
use codex_protocol::models::ShellToolCallParams;
use std::sync::Arc;

use super::legacy_edit;
use crate::apply_patch;
use crate::apply_patch::InternalApplyPatchInvocation;
use crate::apply_patch::convert_apply_patch_to_protocol;
use crate::codex::TurnContext;
use crate::exec::ExecParams;
use crate::exec_env::create_env;
use crate::exec_policy::create_approval_requirement_for_command;
use crate::function_tool::FunctionCallError;
use crate::is_safe_command::is_known_safe_command;
<<<<<<< HEAD
use crate::tools::coco_subagent;
=======
use crate::protocol::ExecCommandSource;
use crate::sandboxing::SandboxPermissions;
>>>>>>> 72a1453a
use crate::tools::context::ToolInvocation;
use crate::tools::context::ToolOutput;
use crate::tools::context::ToolPayload;
use crate::tools::events::ToolEmitter;
use crate::tools::events::ToolEventCtx;
use crate::tools::orchestrator::ToolOrchestrator;
use crate::tools::registry::ToolHandler;
use crate::tools::registry::ToolKind;
use crate::tools::runtimes::apply_patch::ApplyPatchRequest;
use crate::tools::runtimes::apply_patch::ApplyPatchRuntime;
use crate::tools::runtimes::shell::ShellRequest;
use crate::tools::runtimes::shell::ShellRuntime;
use crate::tools::sandboxing::ToolCtx;
use codex_apply_patch::ApplyPatchAction;

pub struct ShellHandler;

pub struct ShellCommandHandler;

impl ShellHandler {
    fn to_exec_params(params: ShellToolCallParams, turn_context: &TurnContext) -> ExecParams {
        ExecParams {
            command: params.command,
            cwd: turn_context.resolve_path(params.workdir.clone()),
            timeout_ms: params.timeout_ms,
            env: create_env(&turn_context.shell_environment_policy),
            with_escalated_permissions: params.with_escalated_permissions,
            justification: params.justification,
            arg0: None,
        }
    }
}

impl ShellCommandHandler {
    fn to_exec_params(
        params: ShellCommandToolCallParams,
        session: &crate::codex::Session,
        turn_context: &TurnContext,
    ) -> ExecParams {
        let shell = session.user_shell();
        let use_login_shell = true;
        let command = shell.derive_exec_args(&params.command, use_login_shell);

        ExecParams {
            command,
            cwd: turn_context.resolve_path(params.workdir.clone()),
            timeout_ms: params.timeout_ms,
            env: create_env(&turn_context.shell_environment_policy),
            with_escalated_permissions: params.with_escalated_permissions,
            justification: params.justification,
            arg0: None,
        }
    }
}

#[async_trait]
impl ToolHandler for ShellHandler {
    fn kind(&self) -> ToolKind {
        ToolKind::Function
    }

    fn matches_kind(&self, payload: &ToolPayload) -> bool {
        matches!(
            payload,
            ToolPayload::Function { .. } | ToolPayload::LocalShell { .. }
        )
    }

    fn is_mutating(&self, invocation: &ToolInvocation) -> bool {
        match &invocation.payload {
            ToolPayload::Function { arguments } => {
                serde_json::from_str::<ShellToolCallParams>(arguments)
                    .map(|params| !is_known_safe_command(&params.command))
                    .unwrap_or(true)
            }
            ToolPayload::LocalShell { params } => !is_known_safe_command(&params.command),
            _ => true, // unknown payloads => assume mutating
        }
    }

    async fn handle(&self, invocation: ToolInvocation) -> Result<ToolOutput, FunctionCallError> {
        let ToolInvocation {
            session,
            turn,
            tracker,
            call_id,
            tool_name,
            payload,
        } = invocation;

        match payload {
            ToolPayload::Function { arguments } => {
                let params: ShellToolCallParams =
                    serde_json::from_str(&arguments).map_err(|e| {
                        FunctionCallError::RespondToModel(format!(
                            "failed to parse function arguments: {e:?}"
                        ))
                    })?;
                let exec_params = Self::to_exec_params(params, turn.as_ref());
                Self::run_exec_like(
                    tool_name.as_str(),
                    exec_params,
                    session,
                    turn,
                    tracker,
                    call_id,
                    false,
                )
                .await
            }
            ToolPayload::LocalShell { params } => {
                let exec_params = Self::to_exec_params(params, turn.as_ref());
                Self::run_exec_like(
                    tool_name.as_str(),
                    exec_params,
                    session,
                    turn,
                    tracker,
                    call_id,
                    false,
                )
                .await
            }
            _ => Err(FunctionCallError::RespondToModel(format!(
                "unsupported payload for shell handler: {tool_name}"
            ))),
        }
    }
}

#[async_trait]
impl ToolHandler for ShellCommandHandler {
    fn kind(&self) -> ToolKind {
        ToolKind::Function
    }

    fn matches_kind(&self, payload: &ToolPayload) -> bool {
        matches!(payload, ToolPayload::Function { .. })
    }

    async fn handle(&self, invocation: ToolInvocation) -> Result<ToolOutput, FunctionCallError> {
        let ToolInvocation {
            session,
            turn,
            tracker,
            call_id,
            tool_name,
            payload,
        } = invocation;

        let ToolPayload::Function { arguments } = payload else {
            return Err(FunctionCallError::RespondToModel(format!(
                "unsupported payload for shell_command handler: {tool_name}"
            )));
        };

        let params: ShellCommandToolCallParams = serde_json::from_str(&arguments).map_err(|e| {
            FunctionCallError::RespondToModel(format!("failed to parse function arguments: {e:?}"))
        })?;
        let exec_params = Self::to_exec_params(params, session.as_ref(), turn.as_ref());
        ShellHandler::run_exec_like(
            tool_name.as_str(),
            exec_params,
            session,
            turn,
            tracker,
            call_id,
            true,
        )
        .await
    }
}

impl ShellHandler {
    async fn run_exec_like(
        tool_name: &str,
        exec_params: ExecParams,
        session: Arc<crate::codex::Session>,
        turn: Arc<TurnContext>,
        tracker: crate::tools::context::SharedTurnDiffTracker,
        call_id: String,
        freeform: bool,
    ) -> Result<ToolOutput, FunctionCallError> {
        // Approval policy guard for explicit escalation in non-OnRequest modes.
        if exec_params.with_escalated_permissions.unwrap_or(false)
            && !matches!(
                turn.approval_policy,
                codex_protocol::protocol::AskForApproval::OnRequest
            )
        {
            return Err(FunctionCallError::RespondToModel(format!(
                "approval policy is {policy:?}; reject command — you should not ask for escalated permissions if the approval policy is {policy:?}",
                policy = turn.approval_policy
            )));
        }

        if let Some(output) = coco_subagent::maybe_run_coco_command(
            &exec_params,
            &session,
            &turn,
            &call_id,
            is_user_shell_command,
        )
        .await?
        {
            return Ok(output);
        }

        // Intercept apply_patch if present.
        match codex_apply_patch::maybe_parse_apply_patch_verified(
            &exec_params.command,
            &exec_params.cwd,
        ) {
            codex_apply_patch::MaybeApplyPatchVerified::Body(changes) => {
                return Self::execute_apply_patch_action(
                    tool_name,
                    changes,
                    exec_params.timeout_ms,
                    &session,
                    &turn,
                    &tracker,
                    &call_id,
                )
                .await;
            }
            codex_apply_patch::MaybeApplyPatchVerified::CorrectnessError(parse_error) => {
                return Err(FunctionCallError::RespondToModel(format!(
                    "apply_patch verification failed: {parse_error}"
                )));
            }
            codex_apply_patch::MaybeApplyPatchVerified::ShellParseError(error) => {
                tracing::trace!("Failed to parse shell command, {error:?}");
                // Fall through to regular shell execution.
            }
            codex_apply_patch::MaybeApplyPatchVerified::NotApplyPatch => {
                // Fall through to regular shell execution.
            }
        }

<<<<<<< HEAD
        match legacy_edit::maybe_build_apply_patch_action(&exec_params.command, &exec_params.cwd) {
            Ok(Some(action)) => {
                return Self::execute_apply_patch_action(
                    tool_name,
                    action,
                    exec_params.timeout_ms,
                    &session,
                    &turn,
                    &tracker,
                    &call_id,
                )
                .await;
            }
            Ok(None) => { /* proceed with shell */ }
            Err(err) => {
                return Err(FunctionCallError::RespondToModel(err.to_string()));
            }
        }

        // Regular shell execution path.
=======
        let source = ExecCommandSource::Agent;
>>>>>>> 72a1453a
        let emitter = ToolEmitter::shell(
            exec_params.command.clone(),
            exec_params.cwd.clone(),
            source,
            freeform,
        );
        let event_ctx = ToolEventCtx::new(session.as_ref(), turn.as_ref(), &call_id, None);
        emitter.begin(event_ctx).await;

        let req = ShellRequest {
            command: exec_params.command.clone(),
            cwd: exec_params.cwd.clone(),
            timeout_ms: exec_params.timeout_ms,
            env: exec_params.env.clone(),
            with_escalated_permissions: exec_params.with_escalated_permissions,
            justification: exec_params.justification.clone(),
            approval_requirement: create_approval_requirement_for_command(
                &turn.exec_policy,
                &exec_params.command,
                turn.approval_policy,
                &turn.sandbox_policy,
                SandboxPermissions::from(exec_params.with_escalated_permissions.unwrap_or(false)),
            ),
        };
        let mut orchestrator = ToolOrchestrator::new();
        let mut runtime = ShellRuntime::new();
        let tool_ctx = ToolCtx {
            session: session.as_ref(),
            turn: turn.as_ref(),
            call_id: call_id.clone(),
            tool_name: tool_name.to_string(),
        };
        let out = orchestrator
            .run(&mut runtime, &req, &tool_ctx, &turn, turn.approval_policy)
            .await;
        let event_ctx = ToolEventCtx::new(session.as_ref(), turn.as_ref(), &call_id, None);
        let content = emitter.finish(event_ctx, out).await?;
        Ok(ToolOutput::Function {
            content,
            content_items: None,
            success: Some(true),
        })
    }

    async fn execute_apply_patch_action(
        tool_name: &str,
        action: ApplyPatchAction,
        timeout_ms: Option<u64>,
        session: &Arc<crate::codex::Session>,
        turn: &Arc<TurnContext>,
        tracker: &crate::tools::context::SharedTurnDiffTracker,
        call_id: &str,
    ) -> Result<ToolOutput, FunctionCallError> {
        match apply_patch::apply_patch(session.as_ref(), turn.as_ref(), call_id, action).await {
            InternalApplyPatchInvocation::Output(item) => {
                let content = item?;
                Ok(ToolOutput::Function {
                    content,
                    content_items: None,
                    success: Some(true),
                })
            }
            InternalApplyPatchInvocation::DelegateToExec(apply) => {
                let emitter = ToolEmitter::apply_patch(
                    convert_apply_patch_to_protocol(&apply.action),
                    !apply.user_explicitly_approved_this_action,
                );
                let event_ctx =
                    ToolEventCtx::new(session.as_ref(), turn.as_ref(), call_id, Some(tracker));
                emitter.begin(event_ctx).await;

                let req = ApplyPatchRequest {
                    patch: apply.action.patch.clone(),
                    cwd: apply.action.cwd.clone(),
                    timeout_ms,
                    user_explicitly_approved: apply.user_explicitly_approved_this_action,
                    codex_exe: turn.codex_linux_sandbox_exe.clone(),
                };
                let mut orchestrator = ToolOrchestrator::new();
                let mut runtime = ApplyPatchRuntime::new();
                let tool_ctx = ToolCtx {
                    session: session.as_ref(),
                    turn: turn.as_ref(),
                    call_id: call_id.to_string(),
                    tool_name: tool_name.to_string(),
                };
                let out = orchestrator
                    .run(&mut runtime, &req, &tool_ctx, turn, turn.approval_policy)
                    .await;
                let event_ctx =
                    ToolEventCtx::new(session.as_ref(), turn.as_ref(), call_id, Some(tracker));
                let content = emitter.finish(event_ctx, out).await?;
                Ok(ToolOutput::Function {
                    content,
                    content_items: None,
                    success: Some(true),
                })
            }
        }
    }
}

#[cfg(test)]
mod tests {
    use std::path::PathBuf;

    use crate::is_safe_command::is_known_safe_command;
    use crate::shell::BashShell;
    use crate::shell::PowerShellConfig;
    use crate::shell::Shell;
    use crate::shell::ZshShell;

    /// The logic for is_known_safe_command() has heuristics for known shells,
    /// so we must ensure the commands generated by [ShellCommandHandler] can be
    /// recognized as safe if the `command` is safe.
    #[test]
    fn commands_generated_by_shell_command_handler_can_be_matched_by_is_known_safe_command() {
        let bash_shell = Shell::Bash(BashShell {
            shell_path: PathBuf::from("/bin/bash"),
        });
        assert_safe(&bash_shell, "ls -la");

        let zsh_shell = Shell::Zsh(ZshShell {
            shell_path: PathBuf::from("/bin/zsh"),
        });
        assert_safe(&zsh_shell, "ls -la");

        let powershell = Shell::PowerShell(PowerShellConfig {
            shell_path: PathBuf::from("pwsh.exe"),
        });
        assert_safe(&powershell, "ls -Name");
    }

    fn assert_safe(shell: &Shell, command: &str) {
        assert!(is_known_safe_command(
            &shell.derive_exec_args(command, /* use_login_shell */ true)
        ));
        assert!(is_known_safe_command(
            &shell.derive_exec_args(command, /* use_login_shell */ false)
        ));
    }
}<|MERGE_RESOLUTION|>--- conflicted
+++ resolved
@@ -13,12 +13,9 @@
 use crate::exec_policy::create_approval_requirement_for_command;
 use crate::function_tool::FunctionCallError;
 use crate::is_safe_command::is_known_safe_command;
-<<<<<<< HEAD
-use crate::tools::coco_subagent;
-=======
 use crate::protocol::ExecCommandSource;
 use crate::sandboxing::SandboxPermissions;
->>>>>>> 72a1453a
+use crate::tools::coco_subagent;
 use crate::tools::context::ToolInvocation;
 use crate::tools::context::ToolOutput;
 use crate::tools::context::ToolPayload;
@@ -258,7 +255,6 @@
             }
         }
 
-<<<<<<< HEAD
         match legacy_edit::maybe_build_apply_patch_action(&exec_params.command, &exec_params.cwd) {
             Ok(Some(action)) => {
                 return Self::execute_apply_patch_action(
@@ -278,10 +274,7 @@
             }
         }
 
-        // Regular shell execution path.
-=======
         let source = ExecCommandSource::Agent;
->>>>>>> 72a1453a
         let emitter = ToolEmitter::shell(
             exec_params.command.clone(),
             exec_params.cwd.clone(),
